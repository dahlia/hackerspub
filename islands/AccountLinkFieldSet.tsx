import { useState } from "preact/hooks";
import { Input } from "../components/Input.tsx";
import { Label } from "../components/Label.tsx";
import { Msg, Translation, TranslationSetup } from "../components/Msg.tsx";
import type { Language } from "../i18n.ts";

export interface AccountLinkFieldSetProps {
  links: AccountLinkFieldProps[];
  language: Language;
}

export function AccountLinkFieldSet(props: AccountLinkFieldSetProps) {
  const [links, setLinks] = useState([...props.links]);
  return (
    <TranslationSetup language={props.language}>
      <div class="flex flex-col gap-5">
        {links.map((link, i) => (
          <AccountLinkField
            key={i}
            name={link.name}
            url={link.url}
            onChanged={(link) =>
<<<<<<< HEAD
              link.name?.length || link.url?.toString()?.length
                ? setLinks(links.map((l, j) => j === i ? link : l))
                : setLinks(links.filter((_, j) => j !== i))}
            required={true}
=======
              !(link.name?.length || link.url?.toString()?.length) &&
              setLinks(links.filter((_, j) => j !== i))}
            required
>>>>>>> 5ab2b30f
            showHelp={i == 0 || link.url == null || link.url === ""}
          />
        ))}
        <AccountLinkField
          key={links.length}
          onChanged={(link) =>
            (link.name?.length || link.url?.toString()?.length) &&
            setLinks([...links, link])}
          required={false}
          showHelp
        />
      </div>
    </TranslationSetup>
  );
}

export interface AccountLinkFieldProps {
  name?: string;
  url?: URL | string;
  onChanged?: (link: AccountLinkFieldProps) => void;
  required?: boolean;
  showHelp?: boolean;
}

export function AccountLinkField(props: AccountLinkFieldProps) {
  return (
    <Translation>
      {(t) => (
        <div class="grid lg:grid-cols-2 gap-5">
          <div>
            <Label
              label={t("settings.profile.linkName")}
              required={props.required}
            >
              <Input
                type="text"
                name="link-name"
                class="w-full"
                pattern="^.{0,50}$"
                onChange={(e) =>
                  props.onChanged?.({
                    ...props,
                    name: (e.target as HTMLInputElement).value,
                  })}
                value={props.name}
                required={props.required}
              />
            </Label>
            {props.showHelp && (
              <p class="opacity-50">
                <Msg $key="settings.profile.linkNameDescription" />
              </p>
            )}
          </div>
          <div>
            <Label
              label={t("settings.profile.url")}
              required={props.required}
            >
              <Input
                type="url"
                name="link-url"
                class="w-full"
                onChange={(e) =>
                  props.onChanged?.({
                    ...props,
                    url: (e.target as HTMLInputElement).value,
                  })}
                value={props.url?.toString()}
                required={props.required}
              />
            </Label>
            {props.showHelp && (
              <p class="opacity-50">
                <Msg $key="settings.profile.urlDescription" />
              </p>
            )}
          </div>
        </div>
      )}
    </Translation>
  );
}<|MERGE_RESOLUTION|>--- conflicted
+++ resolved
@@ -20,16 +20,10 @@
             name={link.name}
             url={link.url}
             onChanged={(link) =>
-<<<<<<< HEAD
               link.name?.length || link.url?.toString()?.length
                 ? setLinks(links.map((l, j) => j === i ? link : l))
                 : setLinks(links.filter((_, j) => j !== i))}
-            required={true}
-=======
-              !(link.name?.length || link.url?.toString()?.length) &&
-              setLinks(links.filter((_, j) => j !== i))}
             required
->>>>>>> 5ab2b30f
             showHelp={i == 0 || link.url == null || link.url === ""}
           />
         ))}
