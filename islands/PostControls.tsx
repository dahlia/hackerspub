import { useState } from "preact/hooks";
import { Msg, TranslationSetup } from "../components/Msg.tsx";
import type { Language } from "../i18n.ts";
import getFixedT from "../i18n.ts";

export interface PostControlsProps {
  language: Language;
  active?: "reply" | "quote" | "reactions";
  class?: string;
  replies: number;
  replyUrl?: string;
  shares: number;
  shared: boolean;
  shareUrl?: string;
  unshareUrl?: string;
  quoteUrl?: string;
  quotesCount?: number;
  reactionsUrl?: string;
  deleteUrl?: string;
  deleteMethod?: "DELETE" | "POST" | "delete" | "post";
}

export function PostControls(props: PostControlsProps) {
  const t = getFixedT(props.language);
  const [shares, setShares] = useState(props.shares);
  const [shared, setShared] = useState(props.shared);
  const [shareSubmitting, setShareSubmitting] = useState(false);
  const [shareFocused, setShareFocused] = useState(false);
  const [deleted, setDeleted] = useState<null | "deleting" | "deleted">(null);

  function onShareSubmit(this: HTMLFormElement, event: SubmitEvent) {
    event.preventDefault();
    if (props.shareUrl == null) return;
    if (event.currentTarget instanceof HTMLFormElement) {
      setShareSubmitting(true);
      const form = event.currentTarget;
      fetch(form.action, { method: form.method })
        .then((response) => {
          if (response.status >= 200 && response.status < 400) {
            setShared(!shared);
            setShareSubmitting(false);
            setShares(shares + (shared ? -1 : 1));
          }
        });
    }
  }

  function onShareFocus() {
    setShareFocused(true);
  }

  function onShareFocusOut() {
    setShareFocused(false);
  }

  function onDelete(this: HTMLButtonElement, _event: MouseEvent) {
    if (props.deleteUrl == null || !confirm(t("post.deleteConfirm"))) return;
    setDeleted("deleting");
    fetch(props.deleteUrl, { method: props.deleteMethod ?? "delete" })
      .then((response) => {
        if (response.status >= 200 && response.status < 400) {
          setDeleted("deleted");
        }
      });
  }

  return (
    <TranslationSetup language={props.language}>
      <div class={`${props.class ?? ""} flex gap-3`}>
        <a
          class={`h-5 flex opacity-50 ${
            deleted != null || props.replyUrl == null ? "" : "hover:opacity-100"
          }`}
          href={props.replyUrl}
          title={t("note.replies")}
        >
          <svg
            xmlns="http://www.w3.org/2000/svg"
            fill="none"
            viewBox="0 0 24 24"
            strokeWidth={1.5}
            stroke="currentColor"
            className={`size-5 ${props.active === "reply" ? "stroke-2" : ""}`}
            aria-label={t("note.replies")}
          >
            <path d="M12 20.25c4.97 0 9-3.694 9-8.25s-4.03-8.25-9-8.25S3 7.444 3 12c0 2.104.859 4.023 2.273 5.48.432.447.74 1.04.586 1.641a4.483 4.483 0 0 1-.923 1.785A5.969 5.969 0 0 0 6 21c1.282 0 2.47-.402 3.445-1.087.81.22 1.668.337 2.555.337Z" />
          </svg>
          <span
            class={`ml-1 my-auto text-xs ${
              props.active === "reply" ? "font-bold" : ""
            }`}
          >
            {props.replies.toLocaleString(props.language)}
          </span>
        </a>
        <form
          method="post"
          action={shared ? props.unshareUrl : props.shareUrl}
          onSubmit={onShareSubmit}
        >
          <button
            type="submit"
            class={`h-5 flex opacity-50 ${
              deleted != null || props.shareUrl == null
                ? "cursor-default"
                : "hover:opacity-100"
            }`}
            onMouseOver={onShareFocus}
            onFocus={onShareFocus}
            onMouseOut={onShareFocusOut}
            onBlur={onShareFocusOut}
            title={t("note.shares")}
          >
            <svg
              xmlns="http://www.w3.org/2000/svg"
              fill="none"
              viewBox="0 0 24 24"
              strokeWidth={1.5}
              stroke="currentColor"
              className={`size-5 ${shared ? "stroke-2" : ""}`}
              aria-label={t("note.shares")}
            >
              <path d="m19.5 12c0-1.232-.046-2.453-.138-3.662a4.006 4.006 0 0 0-3.7-3.7 48.678 48.678 0 0 0-7.324 0 4.006 4.006 0 0 0-3.7 3.7c-.017.22-.032.441-.046.662m-.092 3c0 1.232.046 2.453.138 3.662a4.006 4.006 0 0 0 3.7 3.7 48.656 48.656 0 0 0 7.324 0 4.006 4.006 0 0 0 3.7-3.7c.017-.22.032-.441.046-.662m-11.908 0-3-3-3 3m21-6-3 3-3-3" />
            </svg>
            <span
              class={`ml-1 my-auto text-xs ${shared ? "font-bold" : ""}`}
            >
              {(shared ? Math.max(shares, 1) : shares).toLocaleString(
                props.language,
              )}
              {(shared || shareSubmitting) && (
                <>
                  {" "}&mdash;{" "}
                  <Msg
                    $key={shareSubmitting
                      ? (shared ? "note.unsharing" : "note.sharing")
                      : shareFocused
                      ? "note.unshare"
                      : "note.shared"}
                  />
                </>
              )}
            </span>
          </button>
        </form>
        {props.quotesCount != null && (
          <a
            href={props.quoteUrl}
            class={`h-5 flex opacity-50 hover:opacity-100`}
            title={t("post.quotes")}
          >
            <svg
              xmlns="http://www.w3.org/2000/svg"
              viewBox="0 0 24 24"
              fill="none"
              stroke="currentColor"
              className={`size-5 ${props.active === "quote" ? "stroke-2" : ""}`}
              aria-label={t("post.quotes")}
            >
              <path d="M4 9v-1a2 2 0 0 1 2-2h8a2 2 0 0 1 2 2v1h4a2 2 0 0 1 2 2v2a2 2 0 0 1 -2 2v2l-2-2h-6a2 2 0 0 1-2-2v-2a2 2 0 0 1 2-2h4m0 6v1a2 2 0 0 1-2 2h-8a2 2 0 0 1-2-2v-4m-2 2l2-2l2 2" />
              <path stroke-linecap="round" d="M14 12v.01m2 0v-.01m2 0v.01" />
            </svg>
            <span
              class={`ml-1 my-auto text-xs ${
                props.active === "reply" ? "font-bold" : ""
              }`}
            >
              {props.quotesCount.toLocaleString(props.language)}
            </span>
          </a>
        )}
        {props.reactionsUrl != null && (
          <a
            class={`h-5 flex opacity-50 ${
              deleted != null ? "" : "hover:opacity-100"
            }`}
            href={props.reactionsUrl}
            title={t("post.reactions.title")}
          >
            <svg
              xmlns="http://www.w3.org/2000/svg"
              fill="none"
              viewBox="0 0 24 24"
              strokeWidth={1.5}
              stroke="currentColor"
              className={`size-5 ${
                props.active === "reactions" ? "stroke-2" : ""
              }`}
              aria-label={t("post.reactions.title")}
            >
              <path d="M9.348 14.652a3.75 3.75 0 0 1 0-5.304m5.304 0a3.75 3.75 0 0 1 0 5.304m-7.425 2.121a6.75 6.75 0 0 1 0-9.546m9.546 0a6.75 6.75 0 0 1 0 9.546M5.106 18.894c-3.808-3.807-3.808-9.98 0-13.788m13.788 0c3.808 3.807 3.808 9.98 0 13.788M12 12h.008v.008H12V12Zm.375 0a.375.375 0 1 1-.75 0 .375.375 0 0 1 .75 0Z" />
            </svg>
          </a>
        )}
        {props.deleteUrl != null &&
          (
            <button
              type="button"
              class={`h-5 flex opacity-50 ${
                deleted != null || props.deleteUrl == null
                  ? "cursor-default"
                  : "hover:opacity-100"
              }`}
              title={t("post.delete")}
              onClick={onDelete}
            >
              <svg
                xmlns="http://www.w3.org/2000/svg"
                fill="none"
                viewBox="0 0 24 24"
                strokeWidth={1.5}
                stroke="currentColor"
                className={`size-5 ${deleted === "deleted" ? "stroke-2" : ""}`}
                aria-label={t("post.delete")}
              >
                <path d="m14.74 9-.346 9m-4.788 0L9.26 9m9.968-3.21c.342.052.682.107 1.022.166m-1.022-.165L18.16 19.673a2.25 2.25 0 0 1-2.244 2.077H8.084a2.25 2.25 0 0 1-2.244-2.077L4.772 5.79m14.456 0a48.108 48.108 0 0 0-3.478-.397m-12 .562c.34-.059.68-.114 1.022-.165m0 0a48.11 48.11 0 0 1 3.478-.397m7.5 0v-.916c0-1.18-.91-2.164-2.09-2.201a51.964 51.964 0 0 0-3.32 0c-1.18.037-2.09 1.022-2.09 2.201v.916m7.5 0a48.667 48.667 0 0 0-7.5 0" />
              </svg>
              {deleted != null &&
                (
                  <span
                    class={`ml-1 my-auto text-xs ${
                      deleted === "deleted" ? "font-bold" : ""
                    }`}
                  >
                    {" — "}
                    <Msg
                      $key={deleted === "deleted"
                        ? "post.deleted"
                        : "post.deleting"}
                    />
                  </span>
                )}
            </button>
          )}
<<<<<<< HEAD
=======
        {props.class == "quotable" &&
          (
            <svg
              xmlns="http://www.w3.org/2000/svg"
              viewBox="0 0 24 24"
              fill="none"
              stroke="currentColor"
            >
              <path d="M4 9v-1a2 2 0 0 1 2-2h8a2 2 0 0 1 2 2v1h4a2 2 0 0 1 2 2v2a2 2 0 0 1 -2 2v2l-2-2h-6a2 2 0 0 1-2-2v-2a2 2 0 0 1 2-2h4m0 6v1a2 2 0 0 1-2 2h-8a2 2 0 0 1-2-2v-4m-2 2l2-2l2 2" />
              <path stroke-linecap="round" d="M13 12v.01m3 0v-.01m3 0v.01" />
            </svg>
          )}
>>>>>>> d2d0d0f1
      </div>
    </TranslationSetup>
  );
}<|MERGE_RESOLUTION|>--- conflicted
+++ resolved
@@ -158,7 +158,7 @@
               aria-label={t("post.quotes")}
             >
               <path d="M4 9v-1a2 2 0 0 1 2-2h8a2 2 0 0 1 2 2v1h4a2 2 0 0 1 2 2v2a2 2 0 0 1 -2 2v2l-2-2h-6a2 2 0 0 1-2-2v-2a2 2 0 0 1 2-2h4m0 6v1a2 2 0 0 1-2 2h-8a2 2 0 0 1-2-2v-4m-2 2l2-2l2 2" />
-              <path stroke-linecap="round" d="M14 12v.01m2 0v-.01m2 0v.01" />
+              <path stroke-linecap="round" d="M13 12v.01m3 0v-.01m3 0v.01" />
             </svg>
             <span
               class={`ml-1 my-auto text-xs ${
@@ -232,21 +232,6 @@
                 )}
             </button>
           )}
-<<<<<<< HEAD
-=======
-        {props.class == "quotable" &&
-          (
-            <svg
-              xmlns="http://www.w3.org/2000/svg"
-              viewBox="0 0 24 24"
-              fill="none"
-              stroke="currentColor"
-            >
-              <path d="M4 9v-1a2 2 0 0 1 2-2h8a2 2 0 0 1 2 2v1h4a2 2 0 0 1 2 2v2a2 2 0 0 1 -2 2v2l-2-2h-6a2 2 0 0 1-2-2v-2a2 2 0 0 1 2-2h4m0 6v1a2 2 0 0 1-2 2h-8a2 2 0 0 1-2-2v-4m-2 2l2-2l2 2" />
-              <path stroke-linecap="round" d="M13 12v.01m3 0v-.01m3 0v.01" />
-            </svg>
-          )}
->>>>>>> d2d0d0f1
       </div>
     </TranslationSetup>
   );
